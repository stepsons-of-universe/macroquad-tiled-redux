use std::collections::HashMap;
use coarsetime::{Duration, Instant};
use tiled::animation;
use tiled::properties::PropertyValue;
use tiled::tileset::Tileset;

#[derive(Clone, Copy, Debug)]
pub struct AnimationFrame {
    pub tile_id: u32,
    pub duration: Duration,
}

impl From<&animation::Frame> for AnimationFrame {
    fn from(f: &animation::Frame) -> Self {
        Self {
            tile_id: f.tile_id,
            duration: Duration::from_millis(f.duration as u64),
        }
    }
}

/// An animation "template", shared between
pub struct AnimationTemplate {
    /// Animation name, stored in Properties -> "name": String
    pub name: String,
    /// Tile that the animation is attached to
    pub gid: u32,

    pub frames: Vec<AnimationFrame>,

    /// First, player shoots and projectile flies, then enemy dies/blood flies,
    /// then blood decal appears. If enemy is attacking at the same time, then
    /// same thing: first attacks, then effects. Partial ordering relationship.
    ///
    /// TODO: Think more. How do different animation controllers know they need to sync?
    /// Probably, they don't.
    ///
    /// Probably, instead we need add_compressed(target_duration). Then, we call:
    /// * add_compressed(attack_animation, dur1) on each combatant,
    /// * add_compressed(projectile_animation, dur1) on each projectile,
    /// * add_compressed(damaged_animation, dur2) on each combatant,
    /// * add_compressed(damaged_animation, dur2) on each combatant,
    /// * somehow add blood decal, delayed. Either we also need Animation
    /// to spawn decals, or other delayed way to spawn things. I certainly don't want
    /// to wait for animations to end to do something else.
    pub ordering: u8,

    /// Speed compression properties. Depending on the size of the animations queue,
    /// the controller can increase the animation speed and/or cancel a "tail" of it.
    /// % of time this animation can be compressed to. E.g. running can be sped up by 20 percent.
    /// (the number is arbitrary).
    /// Default: 100.
    pub max_compression: u32,
    /// If the next turn can be started before this finishes playing.
    /// E.g. NPC death animation can be played after the turn end, as that NPC has no
    /// more effect on the game state.
    /// Default: true
    pub blocks_turn: bool,
    /// Frame# after which this animation can be cancelled.
    /// Default: None
    pub cancel_frame: Option<u32>,

    // Nice to have: depending on compression level, change move animation
    // from step to walk to running.
}

#[derive(Clone)]
struct AnimationInstance {
    /// Time the last current frame (should have) started at.
    pub frame_start: Instant,

    /// A copy of frames from AnimationTemplate.
    /// Excessive but works.
    pub frames: Vec<AnimationFrame>,

    pub duration: Duration,

    /// How much it moves the object, in tiles. E.g. walking or knockback animations do it.
    /// The motion will be evenly distributed along the path.
    pub movement: (f32, f32),

    pub start_position: (f32, f32),
    pub max_compression: u32,
    pub is_compressed: bool,
}

impl AnimationInstance {
    /// Creates animation of a sprite that moves by `movement` relative to its starting position.
    pub fn new(start_time: Instant, template: &AnimationTemplate, movement: (f32, f32), start_position: (f32,f32)) -> Self {
        let total_ticks = template.frames.iter().map(|it| it.duration.as_ticks() as u64).sum();
        Self {
            frame_start: start_time,
            duration: Duration::from_ticks(total_ticks),
            frames: template.frames.clone(),
            movement,
            start_position,
            max_compression: template.max_compression,
            is_compressed: false,
        }
    }
<<<<<<< HEAD
    
    pub fn compressed(&mut self, current_time: Instant) {
            let frames = self.frames.clone();
            let mut new_frames: Vec<AnimationFrame> = vec![];
            let mut start = self.state.frame_start.clone(); 
            let mut new_start = self.state.frame_start.clone(); 
=======

    // Methods are typically named as verbs, esp if they "mutate" (change) object state.
    // This should better be named "compres".
    pub fn compressed(&mut self, current_time: Instant) {
            let frames = self.frames.clone();
            let mut new_frames: Vec<AnimationFrame> = vec![];
            // Instant implements Copy (can be copied byte-by-byte), so no need to call clone() on it.
            let mut start = self.frame_start;
            let mut new_start = self.frame_start;
>>>>>>> 3f4b4872
            for i in &frames {
                if start+i.duration <= current_time {
                    new_start = start;
                }
                if start+i.duration > current_time {
<<<<<<< HEAD
                    let f =  AnimationFrame {
=======
                    let f = AnimationFrame {
>>>>>>> 3f4b4872
                        tile_id: i.tile_id,
                        duration: i.duration*self.max_compression/100,
                    };
                    new_frames.push(f);
                }
                start += i.duration;
            }
            let new_duration = new_frames.iter().map(|it| it.duration.as_ticks() as u64).sum();
            let k = (self.duration.as_ticks() as u64 * self.max_compression as u64 / (new_duration * 100)) as f32;
<<<<<<< HEAD
            let new_movement = ((self.movement.0 as f32 / k) as i32, (self.movement.1 as f32 / k) as i32);
            //self.state.frame_start = self.state.frame_start + (self.duration - Duration::from_ticks((new_duration as f32 * k) as u64));
            //или так
            self.state.frame_start = new_start;
            //или так
            //self.state.frame_start = current_time;
=======
            let new_movement = ((self.movement.0 as f32 / k), (self.movement.1 as f32 / k));
            //self.frame_start = self.frame_start + (self.duration - Duration::from_ticks((new_duration as f32 * k) as u64));
            //или так
            self.frame_start = new_start;
            //или так
            //self.frame_start = current_time;
>>>>>>> 3f4b4872
            self.frames = new_frames;
            self.duration = Duration::from_ticks(new_duration);
            self.movement = new_movement;
            self.is_compressed = true;
    }
}

/// Per-entity object that controls its animations.
#[derive(Clone)]
pub struct AnimationController {
    /// Current animations to be played.
    animations: Vec<AnimationInstance>,
    /// If had no animations for `idle_interval`, play one of `idle_animations`
    idle_interval: Option<Duration>,
    /// Idle animations get interrupted immediately.
    idle_animations: Vec<AnimationInstance>,
}

impl AnimationController {

    pub fn new() -> Self {
        // Create an empty instance.
        Self {
            animations: vec![],
            idle_interval: None,
            idle_animations: vec![],
        }
    }

    /// Discards the frames whose time is gone.
    pub fn update(&mut self, time: Instant) {
        if self.animations.len() != 0 {
            let animations = &mut self.animations;
            animations.retain(|i|i.frame_start + i.duration >= time);
        }
    }

    /// Returns (frame_id, (x, y)) for the given time moment, if there is
    /// a frame to show, otherwise None.
    /// Only goes down to current or next frame.
    pub fn get_frame(&self, time: Instant) -> Option<(u32, (f32, f32))> {
        match self.animations.get(0) {
            Some(i) => {
                let instance = i;
                let tile_id = AnimationController::get_tile_id(time, instance);
                let position = AnimationController::get_position(time, instance);
                let frame:(u32, (f32, f32)) = (tile_id, position);
                return Some(frame);
            }
            None => None
        }
    }

    pub fn add_animation(&mut self, start_time: Instant, template: &AnimationTemplate, movement: (f32, f32)) {
        let mut new_start_time = start_time;
        let mut new_start_position: (f32, f32) = (0.0, 0.0);
        if self.animations.len() != 0 {
            let i = self.animations.last().unwrap();
            new_start_time = i.frame_start + i.duration;
            new_start_position = (i.start_position.0 + i.movement.0 as f32, i.start_position.1 + i.movement.1 as f32)
        }
        let instance = AnimationInstance::new(new_start_time, template, movement, new_start_position);
        self.animations.push(instance);
    }
    
    pub fn add_animation_with_compression(&mut self, start_time: Instant, template: &AnimationTemplate, movement: (i32, i32)) {
        let mut new_start_time = start_time;
        let mut new_start_position: (f32, f32) = (0.0, 0.0);
        if self.animations.len() != 0 {
            self.get_compressed(start_time);
            let i = self.animations.last().unwrap();
            new_start_time = i.state.frame_start + i.duration;
            new_start_position = (i.start_position.0 + i.movement.0 as f32, i.start_position.1 + i.movement.1 as f32)
        }
        let instance = AnimationInstance::new_movement(new_start_time, template, movement, new_start_position);
        self.animations.push(instance);
    }
    
    pub fn get_compressed(&mut self, time: Instant) {
            let mut animations = self.animations.clone();
            for i in &mut animations {
                if !i.is_compressed {
                    i.compressed(time);
                }
            }
            self.animations = animations;
    }

    // The user of AnimationController should not care what magic happens under the hood
    // (encapsulation principle, AKA "abstraction layers" AKA low coupling principle).
    // Thus, it's better to make this fn private (or pub(crate), for testing) and call
    // it from add_animation() as needed.
    pub fn add_animation_with_compression(&mut self, start_time: Instant, template: &AnimationTemplate, movement: (f32, f32)) {
        let mut new_start_time = start_time;
        let mut new_start_position: (f32, f32) = (0.0, 0.0);
        if self.animations.len() != 0 {
            self.get_compressed(start_time);
            let i = self.animations.last().unwrap();
            new_start_time = i.frame_start + i.duration;
            new_start_position = (i.start_position.0 + i.movement.0 as f32, i.start_position.1 + i.movement.1 as f32)
        }
        let instance = AnimationInstance::new(new_start_time, template, movement, new_start_position);
        self.animations.push(instance);
    }

    // Again, this mutates self, so need to be named with a verb.
    // "get_xxx" is traditional name for read-only methods that only return a value of object's property.
    // The "compress" name looks fitting here too.
    pub fn get_compressed(&mut self, time: Instant) {
            let mut animations = self.animations.clone();
            // "i" is a traditional name for index, and only index. In most other cases,
            // single-letter names are discouraged. At very least, let's make it "ai".
            for i in &mut animations {
                if !i.is_compressed {
                    i.compressed(time);
                }
            }
            self.animations = animations;
    }

    fn get_tile_id(finish_time: Instant, instance: &AnimationInstance) -> u32 {
        let frames = &instance.frames;
        let mut tile_id = 0;
        let start_time = instance.frame_start;
        let mut time = finish_time - start_time;
        for i in frames {
            if time < i.duration {
                tile_id = i.tile_id;
                break;
            }
            time -= i.duration;
        }
        tile_id
    }

    fn get_position(finish_time:Instant, instance: &AnimationInstance) -> (f32,f32) {
        let movement = instance.movement;
        let start_position = instance.start_position;
        let start_time = instance.frame_start;
        let duration = (finish_time - start_time).as_ticks() as f32;
        let total_duration = instance.duration.as_ticks() as f32;
        let x = start_position.0 as f32 + ((movement.0 as f32 * duration) / total_duration) as f32;
        let y = start_position.1 as f32 + ((movement.1 as f32 * duration) / total_duration) as f32;
        (x.round(), y.round())
    }
}

/// All the animations for a specific entity (character)
pub struct AnimationRegistry {
    animations: HashMap<String, u32>,
    templates: HashMap<u32, AnimationTemplate>,
}

impl AnimationRegistry {

    pub fn load(tileset: &Tileset) -> Self {

        let mut animations: HashMap<String, u32> = HashMap::new();
        let mut templates = HashMap::new();

        for tile in tileset.tiles.iter() {
            if let Some(value) = tile.properties.get("name") {
                match (value, &tile.animation) {
                    (PropertyValue::StringValue(name), Some(frames)) => {
                        animations.insert(name.clone(), tile.id);

                        let template = AnimationTemplate {
                            name: name.clone(),
                            gid: tile.id,
                            frames: frames.iter().map(|it| it.into()).collect(),
                            ordering: 0,
                            // todo: read these from Properties.
                            max_compression: 0,
                            blocks_turn: true,
                            cancel_frame: None
                        };

                        templates.insert(tile.id, template);
                    }

                    _ => {}
                }
            }
        }

        // TODO: Add custom properties for other template fields:
        // compression, blocks_turn, cancel_frame

        Self { animations, templates }
    }

    /// Maybe we only need one of these two
    pub fn get_animation_id(&self, template: &str) -> Option<u32> {
        self.animations
            .get(template)
            .cloned()
    }

    pub fn get_template(&self, template: &str) -> Option<&AnimationTemplate> {
        match self.animations.get(template) {
            None => None,
            Some(id) => self.templates.get(id)
        }
    }
}

#[cfg(test)]
mod tests {
    use coarsetime::{Duration, Instant};

    // Note this useful idiom: importing names from outer (for mod tests) scope.
    use super::*;

    fn test_frame0() {
        let mut controller = AnimationController::new();
        let time_start = Instant::now();
        let now = time_start;
        //// total duration: 1000 ms
        let frames: Vec<AnimationFrame> = vec![
            AnimationFrame { tile_id: 1, duration: Duration::from_millis(100), },
            AnimationFrame { tile_id: 2, duration: Duration::from_millis(200), },
            AnimationFrame { tile_id: 3, duration: Duration::from_millis(400), },
            AnimationFrame { tile_id: 4, duration: Duration::from_millis(300), },
        ];
        let template = AnimationTemplate {
            name: "dummy".to_string(),
            gid: 1,
            frames,
            ////ordering: 0,
            ////max_compression: 0,
            ////blocks_turn: false,
            ////cancel_frame: None,
            ordering: 0,
            max_compression: 0,
            blocks_turn: false,
            cancel_frame: None
        };

        controller.add_animation(now, &template, (1000.0, 100.0));

        controller.update(now);
        let frame_at_0 = controller.get_frame(now)
            .expect("Frame expected");
        assert_eq!(frame_at_0.0, 1);
        assert_eq!(frame_at_0.1, (0.0, 0.0));

        let now = time_start + Duration::from_millis(90);
        println!("90ms: {}", (now - time_start).as_millis());
        controller.update(now);
        let frame_at_91 = controller.get_frame(now)
            .expect("Frame expected");
        assert_eq!(frame_at_91.0, 1);
        assert_eq!(frame_at_91.1, (90.0, 9.0));

        let now = time_start + Duration::from_millis(100);
        let frame_at_100 = controller.get_frame(now)
            .expect("Frame expected");
        //// it's time for tile 2, b/c first frame duration is 100ms
        assert_eq!(frame_at_100.0, 2);
        assert_eq!(frame_at_100.1, (100.0, 10.0));

        let now = time_start + Duration::from_millis(101);
        controller.update(now);
        let frame_at_101 = controller.get_frame(now)
            .expect("Frame expected");
        assert_eq!(frame_at_101.0, 2);
        assert_eq!(frame_at_101.1, (101.0, 10.0));

        let now = time_start + Duration::from_millis(151);
        controller.update(now);
        let frame_at_200 = controller.get_frame(now)
            .expect("Frame expected");
        assert_eq!(frame_at_200.0, 2);
        assert_eq!(frame_at_200.1, (151.0, 15.0));
        let now = time_start + Duration::from_millis(1000);
        controller.update(now);
        let frame_at_1000 = controller.get_frame(now);
        assert_eq!(frame_at_1000, None);
    }

    #[test]
    fn test_2_instances() {
        let mut controller = AnimationController::new();
        let time_start = Instant::now();
        let now = time_start;
        //// total duration: 1000 ms
        let frames: Vec<AnimationFrame> = vec![
            AnimationFrame { tile_id: 1, duration: Duration::from_millis(100), },
            AnimationFrame { tile_id: 2, duration: Duration::from_millis(200), },
            AnimationFrame { tile_id: 3, duration: Duration::from_millis(400), },
            AnimationFrame { tile_id: 4, duration: Duration::from_millis(300), },
        ];
        let template = AnimationTemplate {
            name: "dummy".to_string(),
            gid: 1,
            frames,
            ordering: 0,
            max_compression: 0,
            blocks_turn: false,
            cancel_frame: None
        };

        controller.add_animation(now, &template, (1000.0, 100.0));
        let frames: Vec<AnimationFrame> = vec![
            AnimationFrame { tile_id: 5, duration: Duration::from_millis(100), },
            AnimationFrame { tile_id: 6, duration: Duration::from_millis(200), },
            AnimationFrame { tile_id: 7, duration: Duration::from_millis(400), },
            AnimationFrame { tile_id: 8, duration: Duration::from_millis(300), },
        ];
        let template = AnimationTemplate {
            name: "dummy".to_string(),
            gid: 1,
            frames,
            ordering: 0,
            max_compression: 0,
            blocks_turn: false,
            cancel_frame: None,
        };
        controller.add_animation(now, &template, (1000.0, 100.0));
        println!("{}", controller.animations.len());
        for i in &controller.animations {
            println!("{},{}", i.start_position.0,i.start_position.1);
        };
        controller.update(now);
        let frame_at_0 = controller.get_frame(now)
            .expect("Frame expected");
        assert_eq!(frame_at_0.0, 1);
        assert_eq!(frame_at_0.1, (0.0, 0.0));

        let now = time_start + Duration::from_millis(90);
        println!("90ms: {}", (now - time_start).as_millis());
        controller.update(now);
        let frame_at_91 = controller.get_frame(now)
            .expect("Frame expected");
        assert_eq!(frame_at_91.0, 1);
        assert_eq!(frame_at_91.1, (90.0, 9.0));

        let now = time_start + Duration::from_millis(100);
        let frame_at_100 = controller.get_frame(now)
            .expect("Frame expected");
        //// it's time for tile 2, b/c first frame duration is 100ms
        assert_eq!(frame_at_100.0, 2);
        assert_eq!(frame_at_100.1, (100.0, 10.0));

        let now = time_start + Duration::from_millis(1090);
        controller.update(now);
        let frame_at_1090 = controller.get_frame(now)
            .expect("Frame expected");
        assert_eq!(frame_at_1090.0, 5);
        assert_eq!(frame_at_1090.1, (1090.0, 109.0));

        let now = time_start + Duration::from_millis(1100);
        controller.update(now);
        let frame_at_1100  = controller.get_frame(now)
            .expect("Frame expected");
        assert_eq!(frame_at_1100.0, 6);
        assert_eq!(frame_at_1100.1, (1100.0, 110.0));

        let now = time_start + Duration::from_millis(2000);
        controller.update(now);
        let frame_at_2000 = controller.get_frame(now);
        assert_eq!(frame_at_2000, None);
    }
    
    #[test]
    fn test_3_instances_with_compression() {
        let mut controller = AnimationController::new();
        let time_start = Instant::now();
        let now = time_start;
        let frames: Vec<AnimationFrame> = vec![
            AnimationFrame { tile_id: 1, duration: Duration::from_millis(100), },
            AnimationFrame { tile_id: 2, duration: Duration::from_millis(200), },
            AnimationFrame { tile_id: 3, duration: Duration::from_millis(400), },
            AnimationFrame { tile_id: 4, duration: Duration::from_millis(300), },
        ];
        let template = AnimationTemplate {
            name: "dummy".to_string(),
            gid: 1,
            frames,
            ordering: 0,
            max_compression: 50,
            blocks_turn: false,
            cancel_frame: None,
        };
<<<<<<< HEAD
        controller.add_animation_with_compression(now, &template, (1000, 100));
=======
        controller.add_animation_with_compression(now, &template, (1000.0, 100.0));
>>>>>>> 3f4b4872

        let now = time_start + Duration::from_millis(1);
        let frames: Vec<AnimationFrame> = vec![
            AnimationFrame { tile_id: 5, duration: Duration::from_millis(100), },
            AnimationFrame { tile_id: 6, duration: Duration::from_millis(200), },
            AnimationFrame { tile_id: 7, duration: Duration::from_millis(400), },
            AnimationFrame { tile_id: 8, duration: Duration::from_millis(300), },
        ];
        let template = AnimationTemplate {
            name: "dummy".to_string(),
            gid: 1,
            frames,
            ordering: 0,
            max_compression: 50,
            blocks_turn: false,
            cancel_frame: None,
        };
<<<<<<< HEAD
        controller.add_animation_with_compression(now, &template, (1000, 100));
=======
        controller.add_animation_with_compression(now, &template, (1000.0, 100.0));
>>>>>>> 3f4b4872
        let now = time_start + Duration::from_millis(2);
        let frames: Vec<AnimationFrame> = vec![
            AnimationFrame { tile_id: 9, duration: Duration::from_millis(100), },
            AnimationFrame { tile_id: 10, duration: Duration::from_millis(200), },
            AnimationFrame { tile_id: 11, duration: Duration::from_millis(400), },
            AnimationFrame { tile_id: 12, duration: Duration::from_millis(300), },
        ];
        let template = AnimationTemplate {
            name: "dummy".to_string(),
            gid: 1,
            frames,
            ordering: 0,
            max_compression: 50,
            blocks_turn: false,
            cancel_frame: None,
        };
<<<<<<< HEAD
        controller.add_animation_with_compression(now, &template, (1000, 100));
=======
        controller.add_animation_with_compression(now, &template, (1000.0, 100.0));
>>>>>>> 3f4b4872
        println!("{}", controller.animations.len());
        for i in &controller.animations {
            println!("{},{}", i.start_position.0,i.start_position.1);
        };
        for y in &controller.animations{
            for i in &y.frames {
                println!("{}", i.duration.as_millis());
            }
        }

        controller.update(now);
        let frame_at_0 = controller.get_frame(now)
            .expect("Frame expected");
        assert_eq!(frame_at_0.0, 1);
        //assert_eq!(frame_at_0.1, (0.0, 0.0));
        println!("position 3.0, 0.0 = {}, {}", frame_at_0.1.0, frame_at_0.1.1);

        let now = time_start + Duration::from_millis(45);
        controller.update(now);
        let frame_at_45 = controller.get_frame(now)
            .expect("Frame expected");
        assert_eq!(frame_at_45.0, 1);
        println!("position 90.0, 9.0 = {}, {}", frame_at_45.1.0, frame_at_45.1.1);
        //assert_eq!(frame_at_45.1, (90.0, 9.0));

        let now = time_start + Duration::from_millis(51);
        let frame_at_50 = controller.get_frame(now)
           .expect("Frame expected");
        assert_eq!(frame_at_50.0, 2);
        //assert_eq!(frame_at_50.1, (100.0, 10.0));
        println!("position 100.0, 10.0 = {}, {}", frame_at_50.1.0, frame_at_50.1.1);

        let now = time_start + Duration::from_millis(545);
        controller.update(now);
        let frame_at_545 = controller.get_frame(now)
            .expect("Frame expected");
        assert_eq!(frame_at_545.0, 5);
        //assert_eq!(frame_at_545.1, (1090.0, 109.0));
        println!("position 1090.0, 109.0 = {}, {}", frame_at_545.1.0, frame_at_545.1.1);

        let now = time_start + Duration::from_millis(551);
        controller.update(now);
        let frame_at_551  = controller.get_frame(now)
            .expect("Frame expected");
        assert_eq!(frame_at_551.0, 6);
        //assert_eq!(frame_at_600.1, (1100.0, 110.0));
        println!("position 1100.0, 110.0 = {}, {}", frame_at_551.1.0, frame_at_551.1.1);
        
        let now = time_start + Duration::from_millis(1090);
        controller.update(now);
        let frame_at_1090 = controller.get_frame(now)
            .expect("Frame expected");
        assert_eq!(frame_at_1090.0, 9);
        //assert_eq!(frame_at_590.1, (1090.0, 109.0));
        println!("position 2090.0, 209.0 = {}, {}", frame_at_1090.1.0, frame_at_1090.1.1);

        let now = time_start + Duration::from_millis(1103);
        controller.update(now);
        let frame_at_1103  = controller.get_frame(now)
            .expect("Frame expected");
        assert_eq!(frame_at_1103.0, 10);
        //assert_eq!(frame_at_600.1, (1100.0, 110.0));
        println!("position 2100.0, 210.0 = {}, {}", frame_at_1103.1.0, frame_at_1103.1.1);


        let now = time_start + Duration::from_millis(2000);
        controller.update(now);
        let frame_at_2000 = controller.get_frame(now);
        assert_eq!(frame_at_2000, None);
    }
}<|MERGE_RESOLUTION|>--- conflicted
+++ resolved
@@ -98,14 +98,6 @@
             is_compressed: false,
         }
     }
-<<<<<<< HEAD
-    
-    pub fn compressed(&mut self, current_time: Instant) {
-            let frames = self.frames.clone();
-            let mut new_frames: Vec<AnimationFrame> = vec![];
-            let mut start = self.state.frame_start.clone(); 
-            let mut new_start = self.state.frame_start.clone(); 
-=======
 
     // Methods are typically named as verbs, esp if they "mutate" (change) object state.
     // This should better be named "compres".
@@ -115,17 +107,12 @@
             // Instant implements Copy (can be copied byte-by-byte), so no need to call clone() on it.
             let mut start = self.frame_start;
             let mut new_start = self.frame_start;
->>>>>>> 3f4b4872
             for i in &frames {
                 if start+i.duration <= current_time {
                     new_start = start;
                 }
                 if start+i.duration > current_time {
-<<<<<<< HEAD
-                    let f =  AnimationFrame {
-=======
                     let f = AnimationFrame {
->>>>>>> 3f4b4872
                         tile_id: i.tile_id,
                         duration: i.duration*self.max_compression/100,
                     };
@@ -135,21 +122,6 @@
             }
             let new_duration = new_frames.iter().map(|it| it.duration.as_ticks() as u64).sum();
             let k = (self.duration.as_ticks() as u64 * self.max_compression as u64 / (new_duration * 100)) as f32;
-<<<<<<< HEAD
-            let new_movement = ((self.movement.0 as f32 / k) as i32, (self.movement.1 as f32 / k) as i32);
-            //self.state.frame_start = self.state.frame_start + (self.duration - Duration::from_ticks((new_duration as f32 * k) as u64));
-            //или так
-            self.state.frame_start = new_start;
-            //или так
-            //self.state.frame_start = current_time;
-=======
-            let new_movement = ((self.movement.0 as f32 / k), (self.movement.1 as f32 / k));
-            //self.frame_start = self.frame_start + (self.duration - Duration::from_ticks((new_duration as f32 * k) as u64));
-            //или так
-            self.frame_start = new_start;
-            //или так
-            //self.frame_start = current_time;
->>>>>>> 3f4b4872
             self.frames = new_frames;
             self.duration = Duration::from_ticks(new_duration);
             self.movement = new_movement;
@@ -534,11 +506,7 @@
             blocks_turn: false,
             cancel_frame: None,
         };
-<<<<<<< HEAD
-        controller.add_animation_with_compression(now, &template, (1000, 100));
-=======
         controller.add_animation_with_compression(now, &template, (1000.0, 100.0));
->>>>>>> 3f4b4872
 
         let now = time_start + Duration::from_millis(1);
         let frames: Vec<AnimationFrame> = vec![
@@ -556,11 +524,7 @@
             blocks_turn: false,
             cancel_frame: None,
         };
-<<<<<<< HEAD
-        controller.add_animation_with_compression(now, &template, (1000, 100));
-=======
         controller.add_animation_with_compression(now, &template, (1000.0, 100.0));
->>>>>>> 3f4b4872
         let now = time_start + Duration::from_millis(2);
         let frames: Vec<AnimationFrame> = vec![
             AnimationFrame { tile_id: 9, duration: Duration::from_millis(100), },
@@ -577,11 +541,7 @@
             blocks_turn: false,
             cancel_frame: None,
         };
-<<<<<<< HEAD
-        controller.add_animation_with_compression(now, &template, (1000, 100));
-=======
         controller.add_animation_with_compression(now, &template, (1000.0, 100.0));
->>>>>>> 3f4b4872
         println!("{}", controller.animations.len());
         for i in &controller.animations {
             println!("{},{}", i.start_position.0,i.start_position.1);
